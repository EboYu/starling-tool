--- conflicted
+++ resolved
@@ -34,17 +34,10 @@
     let ``Test order-of-operations on (1 + 2 * 3)``() =
         check parseExpression "1 + 2 * 3" <| Some
         ** node "" 1L 3L 
-<<<<<<< HEAD
-            ** Bop (Add, 
-                    node "" 1L 1L (Int 1L),
-                    node "" 1L 7L 
-                        <| Bop (Mul,
-=======
             ** BopExpr (Add, 
                     node "" 1L 1L (Int 1L),
                     node "" 1L 7L 
                         <| BopExpr (Mul,
->>>>>>> 5f93cd24
                                 node "" 1L 5L (Int 2L),
                                 node "" 1L 9L (Int 3L)))
     [<Test>]
